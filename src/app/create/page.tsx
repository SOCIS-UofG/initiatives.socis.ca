--- conflicted
+++ resolved
@@ -163,7 +163,6 @@
     await createInitiative({
       accessToken: session.user.secret,
       initiative,
-<<<<<<< HEAD
     })
       .then(() => {
         setCreationStatus("success");
@@ -172,26 +171,6 @@
       .catch(() => {
         setCreationStatus("error");
       });
-=======
-    });
-
-    /**
-     * If the initiative was successfully created, then set the status to success.
-     */
-    if (res.success) {
-      setCreationStatus(FormStatus.SUCCESS);
-
-      /**
-       * Redirect the user to the home page.
-       */
-      router.push("/");
-    } else {
-      /**
-       * If the initiative was not successfully created, then set the status to error.
-       */
-      setCreationStatus(FormStatus.ERROR);
-    }
->>>>>>> 7651306d
   }
 
   /**
